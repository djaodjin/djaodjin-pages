--- conflicted
+++ resolved
@@ -26,11 +26,8 @@
 from django.template.defaultfilters import slugify
 from rest_framework import serializers
 
-<<<<<<< HEAD
-from .models import PageElement, UploadedTemplate
-=======
+
 from .models import PageElement, ThemePackage, RelationShip
->>>>>>> e8bf93e2
 
 #pylint: disable=no-init,old-style-class
 
@@ -86,9 +83,6 @@
         return instance
 
 
-<<<<<<< HEAD
-class UploadedTemplateSerializer(serializers.ModelSerializer):
-=======
 class RelationShipSerializer(serializers.ModelSerializer):
     title = serializers.CharField(required=False)
 
@@ -98,7 +92,6 @@
 
 
 class ThemePackageSerializer(serializers.ModelSerializer):
->>>>>>> e8bf93e2
 
     class Meta:
         model = ThemePackage
