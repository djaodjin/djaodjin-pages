# Copyright (c) 2020, DjaoDjin inc.
# All rights reserved.
#
# Redistribution and use in source and binary forms, with or without
# modification, are permitted provided that the following conditions are met:
#
# 1. Redistributions of source code must retain the above copyright notice,
#    this list of conditions and the following disclaimer.
# 2. Redistributions in binary form must reproduce the above copyright
#    notice, this list of conditions and the following disclaimer in the
#    documentation and/or other materials provided with the distribution.
#
# THIS SOFTWARE IS PROVIDED BY THE COPYRIGHT HOLDERS AND CONTRIBUTORS
# "AS IS" AND ANY EXPRESS OR IMPLIED WARRANTIES, INCLUDING, BUT NOT LIMITED
# TO, THE IMPLIED WARRANTIES OF MERCHANTABILITY AND FITNESS FOR A PARTICULAR
# PURPOSE ARE DISCLAIMED. IN NO EVENT SHALL THE COPYRIGHT HOLDER OR
# CONTRIBUTORS BE LIABLE FOR ANY DIRECT, INDIRECT, INCIDENTAL, SPECIAL,
# EXEMPLARY, OR CONSEQUENTIAL DAMAGES (INCLUDING, BUT NOT LIMITED TO,
# PROCUREMENT OF SUBSTITUTE GOODS OR SERVICES; LOSS OF USE, DATA, OR PROFITS;
# OR BUSINESS INTERRUPTION) HOWEVER CAUSED AND ON ANY THEORY OF LIABILITY,
# WHETHER IN CONTRACT, STRICT LIABILITY, OR TORT (INCLUDING NEGLIGENCE OR
# OTHERWISE) ARISING IN ANY WAY OUT OF THE USE OF THIS SOFTWARE, EVEN IF
# ADVISED OF THE POSSIBILITY OF SUCH DAMAGE.

"""
API URLs for readers who must be authenticated
"""
from django.conf.urls import url

from ... import settings
<<<<<<< HEAD
from ...api.edition import PageElementSearchAPIView, PageElementTreeAPIView


urlpatterns = [
    url(r'^search',
        PageElementSearchAPIView.as_view(), name='api_page_element_search'),
    url(r'(?P<path>%s)' % settings.PATH_RE,
        PageElementTreeAPIView.as_view(),
        name="api_content"),
=======
from ...api.reactions import (FollowAPIView, UnfollowAPIView, UpvoteAPIView,
  DownvoteAPIView, CommentListCreateAPIView)

urlpatterns = [
    # Following
    url(r'^follow/(?P<path>%s)$' % settings.PATH_RE,
        FollowAPIView.as_view(), name='pages_api_follow'),
    url(r'^unfollow/(?P<path>%s)$' % settings.PATH_RE,
        UnfollowAPIView.as_view(), name='pages_api_unfollow'),
    # Votes
    url(r'^upvote/(?P<path>%s)$' % settings.PATH_RE,
        UpvoteAPIView.as_view(), name='pages_api_upvote'),
    url(r'^downvote/(?P<path>%s)$' % settings.PATH_RE,
        DownvoteAPIView.as_view(), name='pages_api_downvote'),
    # Comments
    url(r'^comments/(?P<path>%s)$' % settings.PATH_RE,
        CommentListCreateAPIView.as_view(), name='pages_api_comments'),
>>>>>>> 5f23fe1b
]<|MERGE_RESOLUTION|>--- conflicted
+++ resolved
@@ -28,17 +28,6 @@
 from django.conf.urls import url
 
 from ... import settings
-<<<<<<< HEAD
-from ...api.edition import PageElementSearchAPIView, PageElementTreeAPIView
-
-
-urlpatterns = [
-    url(r'^search',
-        PageElementSearchAPIView.as_view(), name='api_page_element_search'),
-    url(r'(?P<path>%s)' % settings.PATH_RE,
-        PageElementTreeAPIView.as_view(),
-        name="api_content"),
-=======
 from ...api.reactions import (FollowAPIView, UnfollowAPIView, UpvoteAPIView,
   DownvoteAPIView, CommentListCreateAPIView)
 
@@ -56,5 +45,4 @@
     # Comments
     url(r'^comments/(?P<path>%s)$' % settings.PATH_RE,
         CommentListCreateAPIView.as_view(), name='pages_api_comments'),
->>>>>>> 5f23fe1b
 ]