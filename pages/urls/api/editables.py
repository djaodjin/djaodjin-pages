--- conflicted
+++ resolved
@@ -33,22 +33,6 @@
 
 
 urlpatterns = [
-<<<<<<< HEAD
-    url(r'^editables/relationship',
-        RelationShipListAPIView.as_view(), name='relationships'),
-    url(r'^editables/alias/(?P<path>%s)' % settings.PATH_RE,
-        PageElementAliasAPIView.as_view(), name='api_alias_node'),
-    url(r'^editables/attach/(?P<path>%s)' % settings.PATH_RE,
-        PageElementMoveAPIView.as_view(), name='api_move_node'),
-    url(r'^editables/mirror/(?P<path>%s)' % settings.PATH_RE,
-        PageElementMirrorAPIView.as_view(), name='api_mirror_node'),
-    url(r'^editables/(?P<slug>[\w-]+)/add-tags/?$',
-        PageElementAddTags.as_view(), name='page_element_add_tags'),
-    url(r'^editables/(?P<slug>[\w-]+)/remove-tags/?$',
-        PageElementRemoveTags.as_view(), name='page_element_remove_tags'),
-    url(r'^editables/(?P<path>%s)' % settings.PATH_RE,
-        PageElementDetail.as_view(), name='api_page_element'),
-=======
     url(r'^relationship',
         RelationShipListAPIView.as_view(), name='relationships'),
     url(r'^alias/(?P<path>%s)$' % settings.PATH_RE,
@@ -59,5 +43,4 @@
         PageElementMirrorAPIView.as_view(), name='pages_api_mirror_node'),
     url(r'^(?P<path>%s)$' % settings.PATH_RE,
         PageElementEditableDetail.as_view(), name='pages_api_element'),
->>>>>>> 5f23fe1b
 ]